#include "heightmap/pointcloud_iterator.hpp"

#include <cmath>
#include <cstdio>
#include <iostream>
#include <mutex>
#include <memory>

#include <matrixstore.h>
#include <ros/console.h>
#include <ros/ros.h>
#include "heightmap/Query.h"
#include <sensor_msgs/PointCloud.h>
<<<<<<< HEAD
#include <geometry_msgs/Point.h>
=======
#include <sensor_msgs/PointCloud2.h>
>>>>>>> 5a62a8b5
#include <visualization_msgs/MarkerArray.h>
#include <tf/transform_listener.h>

template<typename T, typename ... Args>
std::unique_ptr<T> make_unique(Args&& ... cons_args) {
	return std::unique_ptr<T>(new T(cons_args...));
}

using namespace visualization_msgs;

<<<<<<< HEAD
static const float CELL_SIZE_X = 0.1f;
static const float CELL_SIZE_Y = 0.1f;
=======
static const float SCALE_X = 1.0f;
static const float SCALE_Y = 1.0f;
static const float SCALE_Z = 1.0f;
// static const float SCALE_X = 100.0f;
// static const float SCALE_Y = 100.0f;
// static const float SCALE_Z = 100.0f;
>>>>>>> 5a62a8b5

msSparseMatrix_t *sm;
std::string map_frame;

std::unique_ptr<tf::TransformListener> tf_listener;

ros::Publisher publisher;
std::mutex pub_mutex;
ros::Timer pub_timer;
int row=0, col=0, num_rows=100, num_cols=100;
double *buf;

<<<<<<< HEAD
void publishVisualization()
{
	if (!pub_mutex.try_lock())
		return;

    ROS_INFO ("Timer ticked: sending message");
=======
void handleInputMessage(const sensor_msgs::PointCloud2& msg)
{
//   ROS_INFO("received new message");
  auto it = heightmap::Pointcloud2Iterator<float>::begin(msg);

  unsigned int iteratedOver = 0;
  unsigned int updateCount = 0;

  for(int i = 0; i < 50; i++) {
    heightmap::Point<float> point;
    point.x = i;
    point.y = i;
    point.z = i*10;

//   for(; it != heightmap::Pointcloud2Iterator<float>::end(msg); it++) {
// // 	for(const auto& point : it) {
//     iteratedOver++;
//     heightmap::Point<float> point = *it;


		int x = point.x * SCALE_X;
		int y = point.y * SCALE_Y;
		double height = point.z * SCALE_Z;
//     ROS_INFO("point: [%5.5f, %5.5f, %5.5f] :  [%05d, %05d, %5.5f]", point.x, point.y, point.z, x, y, height);
>>>>>>> 5a62a8b5

    if (0 == msSparseMatrixRead(sm, buf, row, col, num_rows, num_cols)) {
        ROS_ERROR("Couldn't read sparse matrix: %s", msGetError());
		pub_mutex.unlock();
        return;
    }

<<<<<<< HEAD
	sensor_msgs::PointCloud pointcloud;
	pointcloud.header.frame_id = map_frame;

	for(int i=0; i < num_rows; i++) {
		for(int j=0; j < num_cols; j++) {
			int index = i*num_cols + j;

			geometry_msgs::Point32 point;
			point.x = i * CELL_SIZE_X;
			point.y = j * CELL_SIZE_Y;
			point.z = buf[index];
			pointcloud.points.push_back(point);

			// printf("%8.5f %8.5f %8.5f\n",
			// 	   point.x, point.y, point.z);
		}
=======
		if (isnan(old_height) || old_height < height) {
      updateCount++;
      ROS_INFO("Updated [%05d, %05d] = %lf ", x, y, height);
			msSparseMatrixWrite(sm, &height, 1, 1, x, y);
    }
>>>>>>> 5a62a8b5
	}
//   ROS_INFO("iterated over %u", iteratedOver);

	if(updateCount > 0) {
    ROS_INFO("Updated %u cells", updateCount);
  }

<<<<<<< HEAD
	publisher.publish(pointcloud);

	pub_mutex.unlock();
}

void handleInputMessage(const sensor_msgs::PointCloud& msg)
{
	const sensor_msgs::PointCloud *msgp = &msg;
	bool transformed = false;

	if (msg.header.frame_id != map_frame) {
		transformed = true;
		sensor_msgs::PointCloud *new_msg = new sensor_msgs::PointCloud();
		tf_listener->transformPointCloud(map_frame, msg, *new_msg);
		msgp = new_msg;
	}

    for(const auto& point : msgp->points) {
        int x = point.x / CELL_SIZE_X;
        int y = point.y / CELL_SIZE_Y;
        double height = point.z;

        double old_height;
        msSparseMatrixRead(sm, &old_height, x, y, 1, 1);

        if (isnan(old_height) || old_height < height)
            msSparseMatrixWrite(sm, &height, 1, 1, x, y);
    }

	if (transformed)
		delete msgp;

	publishVisualization();
}

bool handleQuery(heightmap::Query::Request &req,
				 heightmap::Query::Response &res)
{
	ROS_DEBUG("serving request");

	bool need_transform = (req.corner.header.frame_id != map_frame);

	const float x_step = req.x_size / (req.x_resolution - 1);
	const float y_step = req.y_size / (req.y_resolution - 1);

	std::vector<double> submap;
	submap.resize(req.x_resolution * req.y_resolution);

	for(int i=0; i < req.y_resolution; i++) {
		for(int j=0; j < req.x_resolution; j++) {
			geometry_msgs::PointStamped point = req.corner;
			point.point.x += x_step * i;
			point.point.y += y_step * j;

			if (need_transform)
				tf_listener->transformPoint(map_frame, point, point);

			int sx = point.point.x / CELL_SIZE_X;
			int sy = point.point.y / CELL_SIZE_Y;
			int index = req.x_resolution * i + j;
			msSparseMatrixRead(sm, &submap[index], sx, sy, 1, 1);
		}
	}

	res.x_size = req.x_resolution;
	res.y_size = req.y_resolution;
	res.map = std::move(submap);
=======
}

void publish()
{
	if (!mutex.try_lock())
		return;

	ROS_INFO ("Timer ticked: sending MarkerArray message");

	if (0 == msSparseMatrixRead(sm, buf,
								row, col,
								num_rows, num_cols)) {
		ROS_ERROR("Couldn't read sparse matrix: %s", msGetError());
		mutex.unlock();
		return;
	}

	MarkerArray marker_array;
	marker_array.markers.emplace_back();

	Marker& marker = marker_array.markers.back();
	marker.header.frame_id = "map";

	marker.ns = "heighmap_vis";
	marker.id = 1;
	marker.type = Marker::POINTS;
	marker.action = Marker::MODIFY; // it's add-or-modify

	marker.color.r = 0.1;
	marker.color.g = 0.2;
	marker.color.b = 1.0;

	marker.scale.x = 1.0;
	marker.scale.y = 1.0;
	marker.scale.z = 1.0;

	marker.points.reserve(num_rows * num_cols);

  unsigned int validN = 0;
	for(int i=0; i < num_rows; i++) {
		for(int j=0; j < num_cols; j++) {
			int index = i * num_cols + j;
			if (isnan(buf[index])) {
				continue;
      }
      validN++;

			marker.points.emplace_back();
			geometry_msgs::Point& point = marker.points.back();

			point.x = i / SCALE_X;
			point.y = j / SCALE_Y;
			point.z = buf[index] / SCALE_Z;
			printf("%8.5f %8.5f %8.5f\n",
				   point.x, point.y, point.z);
		}
	}

	ROS_INFO("~ Sent %ld markers, valid: %u ", marker.points.size(), validN);
	marker_array_pub.publish(marker_array);
>>>>>>> 5a62a8b5

	return true;
}

int main(int argc, char **argv)
{
    ros::init(argc, argv, "heightmap_server");
    const char *sm_path = "/tmp/heightmap-store/";

    sm = msSparseMatrixOpen(sm_path, 64, 64);
    if (!sm) {
        ROS_ERROR("Failed to open sparse matrix `%s`: %s",
                  sm_path, msGetError());
        return false;
    }

    buf = new double[num_cols * num_rows];
    for(int i=0; i < num_rows*num_cols; i++)
      buf[i] = 0.0f;

    ros::NodeHandle nh;

    tf_listener = make_unique<tf::TransformListener>(nh);
    map_frame = "map";

    ros::Subscriber sub = nh.subscribe("pointcloud", 256, handleInputMessage);
    publisher = nh.advertise<sensor_msgs::PointCloud>("heightmap_vis", 1, true);

    ros::ServiceServer service = nh.advertiseService("heightmap_query", handleQuery);

<<<<<<< HEAD
    ros::spin();
    return 0;
=======
	buf = new double[num_cols * num_rows];

	ros::NodeHandle nh;
	ros::Subscriber sub = nh.subscribe("pointcloud2", 256, handleInputMessage);
	marker_array_pub = nh.advertise<MarkerArray>("heightmap_vis", 1, true);

	pub_timer = nh.createTimer(timerDuration,
							   [](const ros::TimerEvent& event) {
								   publish();
							   },
							   false); // oneshot
  pub_timer.start();

	ros::spin();

  delete[] buf;
	return 0;
>>>>>>> 5a62a8b5
}
<|MERGE_RESOLUTION|>--- conflicted
+++ resolved
@@ -1,4 +1,6 @@
+#include "heightmap/Query.h"
 #include "heightmap/pointcloud_iterator.hpp"
+#include "heightmap/utils.hpp"
 
 #include <cmath>
 #include <cstdio>
@@ -9,13 +11,9 @@
 #include <matrixstore.h>
 #include <ros/console.h>
 #include <ros/ros.h>
-#include "heightmap/Query.h"
-#include <sensor_msgs/PointCloud.h>
-<<<<<<< HEAD
+#include <pcl_ros/transforms.h>
+#include <sensor_msgs/PointCloud2.h>
 #include <geometry_msgs/Point.h>
-=======
-#include <sensor_msgs/PointCloud2.h>
->>>>>>> 5a62a8b5
 #include <visualization_msgs/MarkerArray.h>
 #include <tf/transform_listener.h>
 
@@ -26,17 +24,8 @@
 
 using namespace visualization_msgs;
 
-<<<<<<< HEAD
 static const float CELL_SIZE_X = 0.1f;
 static const float CELL_SIZE_Y = 0.1f;
-=======
-static const float SCALE_X = 1.0f;
-static const float SCALE_Y = 1.0f;
-static const float SCALE_Z = 1.0f;
-// static const float SCALE_X = 100.0f;
-// static const float SCALE_Y = 100.0f;
-// static const float SCALE_Z = 100.0f;
->>>>>>> 5a62a8b5
 
 msSparseMatrix_t *sm;
 std::string map_frame;
@@ -49,49 +38,53 @@
 int row=0, col=0, num_rows=100, num_cols=100;
 double *buf;
 
-<<<<<<< HEAD
+void setPointCloudFields(sensor_msgs::PointCloud2& pointcloud) {
+  pointcloud.fields.clear();
+
+  sensor_msgs::PointField xField;
+  xField.name='x';
+  xField.offset = 0;
+  xField.datatype = sensor_msgs::PointField::FLOAT32;
+  xField.count = 1;
+  sensor_msgs::PointField yField;
+  yField.name='y';
+  yField.offset = 4;
+  yField.datatype = sensor_msgs::PointField::FLOAT32;
+  yField.count = 1;
+  sensor_msgs::PointField zField;
+  zField.name='z';
+  zField.offset = 8;
+  zField.datatype = sensor_msgs::PointField::FLOAT32;
+  zField.count = 1;
+
+  pointcloud.fields.push_back(xField);
+  pointcloud.fields.push_back(yField);
+  pointcloud.fields.push_back(zField);
+}
+
 void publishVisualization()
 {
 	if (!pub_mutex.try_lock())
 		return;
 
-    ROS_INFO ("Timer ticked: sending message");
-=======
-void handleInputMessage(const sensor_msgs::PointCloud2& msg)
-{
-//   ROS_INFO("received new message");
-  auto it = heightmap::Pointcloud2Iterator<float>::begin(msg);
-
-  unsigned int iteratedOver = 0;
-  unsigned int updateCount = 0;
-
-  for(int i = 0; i < 50; i++) {
-    heightmap::Point<float> point;
-    point.x = i;
-    point.y = i;
-    point.z = i*10;
-
-//   for(; it != heightmap::Pointcloud2Iterator<float>::end(msg); it++) {
-// // 	for(const auto& point : it) {
-//     iteratedOver++;
-//     heightmap::Point<float> point = *it;
-
-
-		int x = point.x * SCALE_X;
-		int y = point.y * SCALE_Y;
-		double height = point.z * SCALE_Z;
-//     ROS_INFO("point: [%5.5f, %5.5f, %5.5f] :  [%05d, %05d, %5.5f]", point.x, point.y, point.z, x, y, height);
->>>>>>> 5a62a8b5
-
-    if (0 == msSparseMatrixRead(sm, buf, row, col, num_rows, num_cols)) {
-        ROS_ERROR("Couldn't read sparse matrix: %s", msGetError());
-		pub_mutex.unlock();
-        return;
-    }
-
-<<<<<<< HEAD
-	sensor_msgs::PointCloud pointcloud;
+  ROS_INFO ("Timer ticked: sending message");
+
+  if (0 == msSparseMatrixRead(sm, buf, row, col, num_rows, num_cols)) {
+      ROS_ERROR("Couldn't read sparse matrix: %s", msGetError());
+      pub_mutex.unlock();
+      return;
+  }
+
+	sensor_msgs::PointCloud2 pointcloud;
 	pointcloud.header.frame_id = map_frame;
+  pointcloud.is_bigendian = false;
+  pointcloud.point_step = 12;
+  pointcloud.is_dense = true;
+  pointcloud.width = num_cols;
+  pointcloud.height = num_rows;
+  pointcloud.row_step= pointcloud.width * pointcloud.point_step;
+
+  setPointCloudFields(pointcloud);
 
 	for(int i=0; i < num_rows; i++) {
 		for(int j=0; j < num_cols; j++) {
@@ -101,57 +94,76 @@
 			point.x = i * CELL_SIZE_X;
 			point.y = j * CELL_SIZE_Y;
 			point.z = buf[index];
-			pointcloud.points.push_back(point);
+
+      auto pushFloat = [](std::vector<uint8_t>& vec, float v) {
+        const uint8_t* bytes = heightmap::toByteArrayUnsafe(v);
+        for(int i = 0; i < 4; i++){
+          vec.push_back(bytes[i]);
+        }
+      };
+
+      pushFloat(pointcloud.data, point.x);
+      pushFloat(pointcloud.data, point.y);
+      pushFloat(pointcloud.data, point.z);
 
 			// printf("%8.5f %8.5f %8.5f\n",
 			// 	   point.x, point.y, point.z);
 		}
-=======
-		if (isnan(old_height) || old_height < height) {
-      updateCount++;
-      ROS_INFO("Updated [%05d, %05d] = %lf ", x, y, height);
-			msSparseMatrixWrite(sm, &height, 1, 1, x, y);
-    }
->>>>>>> 5a62a8b5
 	}
-//   ROS_INFO("iterated over %u", iteratedOver);
-
-	if(updateCount > 0) {
-    ROS_INFO("Updated %u cells", updateCount);
-  }
-
-<<<<<<< HEAD
+
 	publisher.publish(pointcloud);
 
 	pub_mutex.unlock();
 }
 
-void handleInputMessage(const sensor_msgs::PointCloud& msg)
-{
-	const sensor_msgs::PointCloud *msgp = &msg;
+void handleInputMessage(const sensor_msgs::PointCloud2& msg)
+{
+	const sensor_msgs::PointCloud2 *msgp = &msg;
 	bool transformed = false;
 
 	if (msg.header.frame_id != map_frame) {
 		transformed = true;
-		sensor_msgs::PointCloud *new_msg = new sensor_msgs::PointCloud();
-		tf_listener->transformPointCloud(map_frame, msg, *new_msg);
-		msgp = new_msg;
+		std::unique_ptr<sensor_msgs::PointCloud2> new_msg = make_unique<sensor_msgs::PointCloud2>();
+
+    if(pcl_ros::transformPointCloud(map_frame, msg, *new_msg, *tf_listener)) {
+      msgp = new_msg.get();
+    } else {
+      ROS_WARN("Using identity transform");
+      msgp = &msg;
+    }
+
 	}
 
-    for(const auto& point : msgp->points) {
-        int x = point.x / CELL_SIZE_X;
-        int y = point.y / CELL_SIZE_Y;
-        double height = point.z;
-
-        double old_height;
-        msSparseMatrixRead(sm, &old_height, x, y, 1, 1);
-
-        if (isnan(old_height) || old_height < height)
-            msSparseMatrixWrite(sm, &height, 1, 1, x, y);
-    }
-
-	if (transformed)
-		delete msgp;
+	auto it = heightmap::PointCloud2Iterator<float>::begin(*msgp);
+
+  unsigned int iteratedOver = 0;
+  unsigned int updateCount = 0;
+  unsigned int skippedNans = 0;
+
+  for(; it != heightmap::PointCloud2Iterator<float>::end(*msgp); it++) {
+    iteratedOver++;
+    heightmap::Point<float> point = *it;
+
+    if(isnan(point.x) || isnan(point.y) || isnan(point.z)) {
+      skippedNans++;
+      continue;
+    }
+
+    int x = point.x / CELL_SIZE_X;
+    int y = point.y / CELL_SIZE_Y;
+    double height = point.z;
+
+    double old_height;
+
+    msSparseMatrixRead(sm, &old_height, x, y, 1, 1);
+    if (isnan(old_height) || old_height < height) {
+        msSparseMatrixWrite(sm, &height, 1, 1, x, y);
+        updateCount++;
+    }
+
+  }
+
+//   ROS_INFO("Iterated over %d, updated %d cells", iteratedOver, updateCount);
 
 	publishVisualization();
 }
@@ -188,68 +200,6 @@
 	res.x_size = req.x_resolution;
 	res.y_size = req.y_resolution;
 	res.map = std::move(submap);
-=======
-}
-
-void publish()
-{
-	if (!mutex.try_lock())
-		return;
-
-	ROS_INFO ("Timer ticked: sending MarkerArray message");
-
-	if (0 == msSparseMatrixRead(sm, buf,
-								row, col,
-								num_rows, num_cols)) {
-		ROS_ERROR("Couldn't read sparse matrix: %s", msGetError());
-		mutex.unlock();
-		return;
-	}
-
-	MarkerArray marker_array;
-	marker_array.markers.emplace_back();
-
-	Marker& marker = marker_array.markers.back();
-	marker.header.frame_id = "map";
-
-	marker.ns = "heighmap_vis";
-	marker.id = 1;
-	marker.type = Marker::POINTS;
-	marker.action = Marker::MODIFY; // it's add-or-modify
-
-	marker.color.r = 0.1;
-	marker.color.g = 0.2;
-	marker.color.b = 1.0;
-
-	marker.scale.x = 1.0;
-	marker.scale.y = 1.0;
-	marker.scale.z = 1.0;
-
-	marker.points.reserve(num_rows * num_cols);
-
-  unsigned int validN = 0;
-	for(int i=0; i < num_rows; i++) {
-		for(int j=0; j < num_cols; j++) {
-			int index = i * num_cols + j;
-			if (isnan(buf[index])) {
-				continue;
-      }
-      validN++;
-
-			marker.points.emplace_back();
-			geometry_msgs::Point& point = marker.points.back();
-
-			point.x = i / SCALE_X;
-			point.y = j / SCALE_Y;
-			point.z = buf[index] / SCALE_Z;
-			printf("%8.5f %8.5f %8.5f\n",
-				   point.x, point.y, point.z);
-		}
-	}
-
-	ROS_INFO("~ Sent %ld markers, valid: %u ", marker.points.size(), validN);
-	marker_array_pub.publish(marker_array);
->>>>>>> 5a62a8b5
 
 	return true;
 }
@@ -275,31 +225,12 @@
     tf_listener = make_unique<tf::TransformListener>(nh);
     map_frame = "map";
 
-    ros::Subscriber sub = nh.subscribe("pointcloud", 256, handleInputMessage);
-    publisher = nh.advertise<sensor_msgs::PointCloud>("heightmap_vis", 1, true);
+    ros::Subscriber sub = nh.subscribe("pointcloud2", 256, handleInputMessage);
+    publisher = nh.advertise<sensor_msgs::PointCloud2>("heightmap_vis", 1, true);
 
     ros::ServiceServer service = nh.advertiseService("heightmap_query", handleQuery);
 
-<<<<<<< HEAD
+    ROS_INFO("Listening to %s", sub.getTopic().c_str());
     ros::spin();
     return 0;
-=======
-	buf = new double[num_cols * num_rows];
-
-	ros::NodeHandle nh;
-	ros::Subscriber sub = nh.subscribe("pointcloud2", 256, handleInputMessage);
-	marker_array_pub = nh.advertise<MarkerArray>("heightmap_vis", 1, true);
-
-	pub_timer = nh.createTimer(timerDuration,
-							   [](const ros::TimerEvent& event) {
-								   publish();
-							   },
-							   false); // oneshot
-  pub_timer.start();
-
-	ros::spin();
-
-  delete[] buf;
-	return 0;
->>>>>>> 5a62a8b5
-}
+}
